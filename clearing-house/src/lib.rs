--- conflicted
+++ resolved
@@ -1576,17 +1576,11 @@
     //                                    Helper Functions
     // ---------------------------------------------------------------------------------------------
 
-<<<<<<< HEAD
-        fn funding_rate(market: &Self::Market) -> Result<Self::Decimal, DispatchError> {
-            let vamm_twap: Self::Decimal = T::Vamm::get_twap(market.vamm_id, AssetType::Base)
-                .and_then(|p| p.try_into_signed().map_err(|e| e.into()))?;
-=======
     // Low-level functionality helpers
     impl<T: Config> Pallet<T> {
         fn get_current_time() -> T::Moment {
             T::UnixTime::now().as_secs().into()
         }
->>>>>>> 014fc77f
 
         fn try_get_market(market_id: &T::MarketId) -> Result<Market<T>, DispatchError> {
             Markets::<T>::get(market_id).ok_or_else(|| Error::<T>::MarketIdNotFound.into())
@@ -1766,14 +1760,129 @@
             Ok(divergence)
         }
 
-<<<<<<< HEAD
+        fn exceeds_max_price_divergence(divergence: T::Decimal) -> bool {
+            divergence.saturating_abs() > Self::max_price_divergence()
+        }
+
+        fn is_mark_index_too_divergent(
+            market: &Market<T>,
+            index_price: &T::Decimal,
+        ) -> Result<bool, DispatchError> {
+            Ok(Self::exceeds_max_price_divergence(
+                Self::mark_index_divergence(market, index_price)?,
+            ))
+        }
+
+        fn is_funding_update_time(
+            market: &Market<T>,
+            now: T::Moment,
+        ) -> Result<bool, DispatchError> {
+            let funding_frequency = market.funding_frequency;
+            let mut next_update_wait = funding_frequency;
+
+            if !funding_frequency.is_zero() {
+                // Usual update times are at multiples of funding frequency
+                // Safe since funding frequency is positive
+                let last_update_delay = market.funding_rate_ts.rem(funding_frequency);
+
+                if !last_update_delay.is_zero() {
+                    let max_delay_for_not_skipping = funding_frequency.try_div(&3.into())?;
+
+                    next_update_wait = if last_update_delay > max_delay_for_not_skipping {
+                        // Skip update at the next multiple of funding frequency
+                        funding_frequency
+                            .try_mul(&2.into())?
+                            .try_sub(&last_update_delay)?
+                    } else {
+                        // Allow update at the next multiple of funding frequency
+                        funding_frequency.try_sub(&last_update_delay)?
+                    };
+                }
+            }
+
+            // Check that enough time has passed since last update
+            Ok(now.try_sub(&market.funding_rate_ts)? >= next_update_wait)
+        }
+
+        fn meets_initial_margin_ratio(
+            positions: &BoundedVec<Position<T>, T::MaxPositions>,
+            margin: T::Balance,
+        ) -> Result<bool, DispatchError> {
+            let mut min_equity = T::Decimal::zero();
+            let mut equity: T::Decimal = margin.try_into_decimal()?;
+            for position in positions.iter() {
+                if let Some(direction) = position.direction() {
+                    // Should always succeed
+                    let market = Self::try_get_market(&position.market_id)?;
+                    let value = Self::base_asset_value(&market, position, direction)?;
+                    let abs_value = value.saturating_abs();
+
+                    min_equity.try_add_mut(&abs_value.try_mul(&market.margin_ratio_initial)?)?;
+
+                    // Add PnL
+                    equity.try_add_mut(&value.try_sub(&position.quote_asset_notional_amount)?)?;
+                    // Add unrealized funding
+                    equity.try_add_mut(&Self::unrealized_funding(&market, position)?)?;
+                }
+            }
+
+            Ok(equity >= min_equity)
+        }
+    }
+
+    // Funding helpers
+    impl<T: Config> Pallet<T> {
+        fn try_update_funding(
+            market_id: &T::MarketId,
+            market: &mut Market<T>,
+            oracle_status: &OracleStatus<T>,
+        ) -> Result<(), DispatchError> {
+            if !oracle_status.is_valid {
+                return Ok(())
+            }
+
+            let now = Self::get_current_time();
+            if Self::is_funding_update_time(market, now)? {
+                Self::do_update_funding(market_id, market, now)?;
+            }
+
+            Ok(())
+        }
+
+        fn do_update_funding(
+            market_id: &T::MarketId,
+            market: &mut Market<T>,
+            now: T::Moment,
+        ) -> Result<(), DispatchError> {
+            // Pay funding
+            // net position sign | funding rate sign | transfer
+            // --------------------------------------------------------------
+            //                -1 |                -1 | Collateral -> Fee Pool
+            //                -1 |                 1 | Fee Pool -> Collateral
+            //                 1 |                -1 | Fee Pool -> Collateral
+            //                 1 |                 1 | Collateral -> Fee Pool
+            //                 - |                 0 | n/a
+            //                 0 |                 - | n/a
+            let net_base_asset_amount = market
+                .base_asset_amount_long
+                .try_add(&market.base_asset_amount_short)?;
+            let funding_rate = Self::funding_rate(market)?;
+            let mut funding_rate_long = funding_rate;
+            let mut funding_rate_short = funding_rate;
+
+            if !(funding_rate.is_zero() | net_base_asset_amount.is_zero()) {
+                let uncapped_funding = funding_rate.try_mul(&net_base_asset_amount)?;
+                let collateral_account = Self::get_collateral_account();
+                let fee_pool_account = Self::get_fee_pool_account(market_id.clone());
+                let collateral_asset_id = Self::get_collateral_asset_id()?;
+
                 if uncapped_funding.is_positive() {
                     // Fee Pool receives funding
                     T::Assets::transfer(
                         collateral_asset_id,
                         &collateral_account,
                         &fee_pool_account,
-                        uncapped_funding.try_into_balance()?,
+                        uncapped_funding.into_balance()?,
                         false,
                     )?;
                 } else {
@@ -1783,7 +1892,7 @@
                     // - Fee Pool usage for funding payments per call to `update_funding`
                     let usable_fees: T::Decimal =
                         -T::Assets::balance(collateral_asset_id, &fee_pool_account)
-                            .try_into_decimal()?;
+                            .into_decimal()?;
                     let mut capped_funding = uncapped_funding.max(usable_fees);
 
                     // Since we're dealing with negatives, we check if the uncapped funding is
@@ -1811,7 +1920,7 @@
                         collateral_asset_id,
                         &fee_pool_account,
                         &collateral_account,
-                        capped_funding.try_into_balance()?,
+                        capped_funding.into_balance()?,
                         false,
                     )?;
                 };
@@ -1833,526 +1942,17 @@
             Ok(())
         }
 
-        fn summarize_account_state(
-            account_id: &T::AccountId,
-            positions: BoundedVec<Position<T>, T::MaxPositions>,
-        ) -> Result<AccountSummary<T>, DispatchError> {
-            let collateral = Self::get_collateral(account_id).unwrap_or_else(Zero::zero);
-
-            let mut summary = AccountSummary::<T>::new(collateral)?;
-            for position in positions {
-                let market = Self::try_get_market(&position.market_id)?;
-                if let Some(direction) = position.direction() {
-                    // should always succeed
-                    let (base_asset_value, unrealized_pnl) =
-                        Self::abs_position_notional_and_pnl(&market, &position, direction)?;
-
-                    let info = PositionInfo::<T> {
-                        direction,
-                        margin_requirement_maintenance: base_asset_value
-                            .try_mul(&market.margin_ratio_maintenance)?,
-                        margin_requirement_partial: base_asset_value
-                            .try_mul(&market.margin_ratio_partial)?,
-                        base_asset_value,
-                        unrealized_pnl,
-                        unrealized_funding: <Self as Instruments>::unrealized_funding(
-                            &market, &position,
-                        )?,
-                    };
-
-                    summary.update(market, position, info)?;
-                }
-            }
-
-            Ok(summary)
-        }
-
-        /// Fully liquidates the user's positions until its account is brought above the MMR.
-        ///
-        /// This function does **not** check if the account is below the MMR beforehand.
-        ///
-        /// ## Storage modifications
-        ///
-        /// - Updates the [`markets`](Markets) of closed positions (according to changes in
-        ///   [`Self::close_position_in_market`])
-        /// - Removes closed [`positions`](Positions)
-        /// - Updates the user's account [`collateral`](Collateral)
-        ///
-        /// ## Returns
-        ///
-        /// The fees for the liquidator and insurance fund
-        fn fully_liquidate_account(
-            user_id: &T::AccountId,
-            summary: AccountSummary<T>,
-        ) -> Result<(T::Balance, T::Balance), DispatchError> {
-            let AccountSummary::<T> {
-                mut collateral,
-                mut margin,
-                margin_requirement_maintenance: mut margin_requirement,
-                base_asset_value,
-                mut positions_summary,
-                ..
-            } = summary;
-
-            let mut positions = BoundedVec::<Position<T>, T::MaxPositions>::default();
-            let maximum_fee = Self::full_liquidation_penalty().try_mul(&margin)?;
-            let mut fees = T::Balance::zero();
-            // Sort positions from greatest to lowest margin requirement
-            positions_summary.sort_by_key(|(_, _, info)| info.margin_requirement_maintenance.neg());
-            for (mut market, position, info) in positions_summary {
-                if margin < margin_requirement {
-                    Self::close_position_in_market(
-                        &position,
-                        info.direction,
-                        &mut market,
-                        info.base_asset_value.try_into_balance()?,
-                    )?;
-                    Markets::<T>::insert(&position.market_id, market);
-
-                    let base_asset_value_share =
-                        info.base_asset_value.try_div(&base_asset_value)?;
-                    let fee_decimal = base_asset_value_share.try_mul(&maximum_fee)?;
-                    margin.try_sub_mut(&fee_decimal)?;
-                    margin_requirement.try_sub_mut(&info.margin_requirement_maintenance)?;
-                    fees.try_add_mut(&fee_decimal.try_into_balance()?)?;
-                    collateral = Self::updated_balance(
-                        &collateral,
-                        &info
-                            .unrealized_pnl
-                            .try_add(&info.unrealized_funding)?
-                            .try_sub(&fee_decimal)?,
-                    )?;
-                } else {
-                    // AccountSummary::positions_summary isn't constrained to be shorter than the
-                    // maximum number of positions, so we keep the error checking here.
-                    positions
-                        .try_push(position)
-                        .map_err(|_| Error::<T>::MaxPositionsExceeded)?;
-                }
-            }
-
-            // Charge fees
-            let liquidator_fee =
-                Self::full_liquidation_penalty_liquidator_share().saturating_mul_int(fees);
-            let insurance_fee = fees.try_sub(&liquidator_fee)?;
-
-            Positions::<T>::insert(user_id, positions);
-            Collateral::<T>::insert(user_id, collateral);
-
-            Ok((liquidator_fee, insurance_fee))
-        }
-
-        /// Partially liquidates the user's positions until its account is brought above the PMR.
-        ///
-        /// This function does **not** check if the account is below the PMR beforehand.
-        ///
-        /// ## Storage modifications
-        ///
-        /// - Updates the [`markets`](Markets) of decreased positions (according to changes made by
-        ///   [`Self::decrease_position`])
-        /// - Updates reduced [`positions`](Positions) (according to changes made by
-        ///   [`Self::decrease_position`])
-        /// - Updates the user's account [`collateral`](Collateral)
-        ///
-        /// ## Returns
-        ///
-        /// The fees for the liquidator and insurance fund
-        fn partially_liquidate_account(
-            user_id: &T::AccountId,
-            summary: AccountSummary<T>,
-        ) -> Result<(T::Balance, T::Balance), DispatchError> {
-            let AccountSummary::<T> {
-                mut collateral,
-                mut margin,
-                margin_requirement_partial: mut margin_requirement,
-                base_asset_value,
-                mut positions_summary,
-                ..
-            } = summary;
-
-            let mut positions = BoundedVec::<Position<T>, T::MaxPositions>::default();
-            let mut fees = T::Balance::zero();
-            let maximum_fee = Self::partial_liquidation_penalty().try_mul(&margin)?;
-            let close_ratio = Self::partial_liquidation_close_ratio();
-            let maximum_close_value = close_ratio.try_mul(&base_asset_value)?;
-            // Sort positions from greatest to lowest margin requirement
-            positions_summary.sort_by_key(|(_, _, info)| info.margin_requirement_partial.neg());
-            for (mut market, mut position, info) in positions_summary {
-                if margin < margin_requirement {
-                    Self::settle_funding(&mut position, &market, &mut collateral)?;
-
-                    let base_value_to_close = close_ratio.try_mul(&info.base_asset_value)?;
-                    let direction_to_close = info.direction.opposite();
-                    let (_, entry_value, exit_value) = Self::decrease_position(
-                        &mut position,
-                        &mut market,
-                        direction_to_close,
-                        &base_value_to_close,
-                        // No slippage control is necessary since it was already taken into account
-                        // when computing `base_asset_value`
-                        match direction_to_close {
-                            Long => Zero::zero(),
-                            Short => base_value_to_close.try_into_balance()?,
-                        },
-                    )?;
-                    Markets::<T>::insert(&position.market_id, market);
-
-                    let closed_share = base_value_to_close.try_div(&maximum_close_value)?;
-                    let fee_decimal = closed_share.try_mul(&maximum_fee)?;
-                    let requirement_freed =
-                        closed_share.try_mul(&info.margin_requirement_partial)?;
-                    let realized_pnl = exit_value.try_sub(&entry_value)?;
-
-                    fees.try_add_mut(&fee_decimal.try_into_balance()?)?;
-                    collateral =
-                        Self::updated_balance(&collateral, &realized_pnl.try_sub(&fee_decimal)?)?;
-                    margin.try_sub_mut(&fee_decimal)?;
-                    margin_requirement.try_sub_mut(&requirement_freed)?;
-                }
-
-                // No positions are fully closed, so we push all.
-                // AccountSummary::positions_summary isn't constrained to be shorter than the
-                // maximum number of positions, so we keep the error checking here.
-                positions
-                    .try_push(position)
-                    .map_err(|_| Error::<T>::MaxPositionsExceeded)?;
-            }
-
-            // Charge fees
-            let liquidator_fee =
-                Self::partial_liquidation_penalty_liquidator_share().saturating_mul_int(fees);
-            let insurance_fee = fees.try_sub(&liquidator_fee)?;
-
-            Positions::<T>::insert(user_id, positions);
-            Collateral::<T>::insert(user_id, collateral);
-
-            Ok((liquidator_fee, insurance_fee))
-        }
-
-        fn settle_funding(
-            position: &mut Position<T>,
-            market: &Market<T>,
-            margin: &mut T::Balance,
-        ) -> Result<(), DispatchError> {
-            if let Some(direction) = position.direction() {
-                let payment = <Self as Instruments>::unrealized_funding(market, position)?;
-                *margin = Self::updated_balance(margin, &payment)?;
-                position.last_cum_funding = market.cum_funding_rate(direction);
-            }
-            Ok(())
-        }
-    }
-
-    // Helper functions - validity checks
-    impl<T: Config> Pallet<T> {
-        fn ensure_market_is_open_to_new_orders(market: &Market<T>) -> Result<(), DispatchError> {
-            let now = Self::get_current_time();
-            Self::ensure_market_is_open_at(market, now)
-        }
-
-        fn ensure_market_is_open_at(
-            market: &Market<T>,
-            when: T::Moment,
-        ) -> Result<(), DispatchError> {
-            match market.shutdown_status(when) {
-                ShutdownStatus::Open => Ok(()),
-                ShutdownStatus::Closed => Err(Error::<T>::MarketClosed.into()),
-                ShutdownStatus::Closing => Err(Error::<T>::MarketShuttingDown.into()),
-            }
-        }
-
-        fn ensure_market_is_open(market: &Market<T>) -> Result<(), DispatchError> {
-            let now = Self::get_current_time();
-            match market.shutdown_status(now) {
-                ShutdownStatus::Closed => Err(Error::<T>::MarketClosed.into()),
-                _ => Ok(()),
-            }
-        }
-
-        fn check_oracle_guard_rails(
-            market: &Market<T>,
-            oracle_status: &OracleStatus<T>,
-            mark_index_divergence_before: T::Decimal,
-            is_risk_increasing: bool,
-        ) -> Result<(), DispatchError> {
-            if !oracle_status.is_valid {
-                return Ok(())
-            }
-
-            let divergence = Self::mark_index_divergence(market, &oracle_status.price)?;
-            if Self::exceeds_max_price_divergence(divergence) {
-                let was_mark_index_too_divergent =
-                    Self::exceeds_max_price_divergence(mark_index_divergence_before);
-                // Block trade if it pushed the mark-index divergence from an acceptable to an
-                // unacceptable value
-                // Block a risk-increasing trade if mark-index is too divergent and increased from
-                // the previous one, regardless if it was already too divergent
-                ensure!(
-                    was_mark_index_too_divergent &&
-                        (!is_risk_increasing || divergence <= mark_index_divergence_before),
-                    Error::<T>::OracleMarkTooDivergent
-                );
-            }
-
-            Ok(())
-        }
-
-        fn mark_index_divergence(
-            market: &Market<T>,
-            index_price: &T::Decimal,
-        ) -> Result<T::Decimal, DispatchError> {
-            let mark_price: T::Decimal =
-                T::Vamm::get_price(market.vamm_id, AssetType::Base)?.try_into_signed()?;
-
-            let divergence = mark_price.try_sub(index_price)?.try_div(index_price)?;
-            Ok(divergence)
-        }
-
-=======
->>>>>>> 014fc77f
-        fn exceeds_max_price_divergence(divergence: T::Decimal) -> bool {
-            divergence.saturating_abs() > Self::max_price_divergence()
-        }
-
-        fn is_mark_index_too_divergent(
-            market: &Market<T>,
-            index_price: &T::Decimal,
-        ) -> Result<bool, DispatchError> {
-            Ok(Self::exceeds_max_price_divergence(
-                Self::mark_index_divergence(market, index_price)?,
-            ))
-        }
-
-        fn is_funding_update_time(
-            market: &Market<T>,
-            now: T::Moment,
-        ) -> Result<bool, DispatchError> {
-            let funding_frequency = market.funding_frequency;
-            let mut next_update_wait = funding_frequency;
-
-            if !funding_frequency.is_zero() {
-                // Usual update times are at multiples of funding frequency
-                // Safe since funding frequency is positive
-                let last_update_delay = market.funding_rate_ts.rem(funding_frequency);
-
-                if !last_update_delay.is_zero() {
-                    let max_delay_for_not_skipping = funding_frequency.try_div(&3.into())?;
-
-                    next_update_wait = if last_update_delay > max_delay_for_not_skipping {
-                        // Skip update at the next multiple of funding frequency
-                        funding_frequency
-                            .try_mul(&2.into())?
-                            .try_sub(&last_update_delay)?
-                    } else {
-                        // Allow update at the next multiple of funding frequency
-                        funding_frequency.try_sub(&last_update_delay)?
-                    };
-                }
-            }
-
-            // Check that enough time has passed since last update
-            Ok(now.try_sub(&market.funding_rate_ts)? >= next_update_wait)
-        }
-
-        fn meets_initial_margin_ratio(
-            positions: &BoundedVec<Position<T>, T::MaxPositions>,
-            margin: T::Balance,
-        ) -> Result<bool, DispatchError> {
-            let mut min_equity = T::Decimal::zero();
-            let mut equity: T::Decimal = margin.try_into_decimal()?;
-            for position in positions.iter() {
-                if let Some(direction) = position.direction() {
-                    // Should always succeed
-                    let market = Self::try_get_market(&position.market_id)?;
-                    let value = Self::base_asset_value(&market, position, direction)?;
-                    let abs_value = value.saturating_abs();
-
-                    min_equity.try_add_mut(&abs_value.try_mul(&market.margin_ratio_initial)?)?;
-
-                    // Add PnL
-                    equity.try_add_mut(&value.try_sub(&position.quote_asset_notional_amount)?)?;
-                    // Add unrealized funding
-                    equity.try_add_mut(&Self::unrealized_funding(&market, position)?)?;
-                }
-            }
-
-            Ok(equity >= min_equity)
-        }
-    }
-
-    // Funding helpers
-    impl<T: Config> Pallet<T> {
-        fn try_update_funding(
-            market_id: &T::MarketId,
-            market: &mut Market<T>,
-            oracle_status: &OracleStatus<T>,
-        ) -> Result<(), DispatchError> {
-            if !oracle_status.is_valid {
-                return Ok(())
-            }
-
-            let now = Self::get_current_time();
-            if Self::is_funding_update_time(market, now)? {
-                Self::do_update_funding(market_id, market, now)?;
-            }
-
-            Ok(())
-        }
-
-        fn do_update_funding(
-            market_id: &T::MarketId,
-            market: &mut Market<T>,
-            now: T::Moment,
-        ) -> Result<(), DispatchError> {
-            // Pay funding
-            // net position sign | funding rate sign | transfer
-            // --------------------------------------------------------------
-            //                -1 |                -1 | Collateral -> Fee Pool
-            //                -1 |                 1 | Fee Pool -> Collateral
-            //                 1 |                -1 | Fee Pool -> Collateral
-            //                 1 |                 1 | Collateral -> Fee Pool
-            //                 - |                 0 | n/a
-            //                 0 |                 - | n/a
-            let net_base_asset_amount = market
-                .base_asset_amount_long
-                .try_add(&market.base_asset_amount_short)?;
-            let funding_rate = Self::funding_rate(market)?;
-            let mut funding_rate_long = funding_rate;
-            let mut funding_rate_short = funding_rate;
-
-            if !(funding_rate.is_zero() | net_base_asset_amount.is_zero()) {
-                let uncapped_funding = funding_rate.try_mul(&net_base_asset_amount)?;
-                let collateral_account = Self::get_collateral_account();
-                let fee_pool_account = Self::get_fee_pool_account(market_id.clone());
-                let collateral_asset_id = Self::get_collateral_asset_id()?;
-
-                if uncapped_funding.is_positive() {
-                    // Fee Pool receives funding
-                    T::Assets::transfer(
-                        collateral_asset_id,
-                        &collateral_account,
-                        &fee_pool_account,
-                        uncapped_funding.into_balance()?,
-                        false,
-                    )?;
-                } else {
-                    // Fee Pool pays funding
-                    // TODO(0xangelo): set limits for
-                    // - total Fee Pool usage (reserve some funds for other operations)
-                    // - Fee Pool usage for funding payments per call to `update_funding`
-                    let usable_fees: T::Decimal =
-                        -T::Assets::balance(collateral_asset_id, &fee_pool_account)
-                            .into_decimal()?;
-                    let mut capped_funding = uncapped_funding.max(usable_fees);
-
-<<<<<<< HEAD
-        fn swap_quote(
-            market: &Market<T>,
-            direction: Direction,
-            quote_abs_decimal: &T::Decimal,
-            base_limit: T::Balance,
-        ) -> Result<T::Balance, DispatchError> {
-            Ok(T::Vamm::swap(&SwapConfigOf::<T> {
-                vamm_id: market.vamm_id,
-                asset: AssetType::Quote,
-                input_amount: quote_abs_decimal.try_into_balance()?,
-                direction: direction.into(),
-                output_amount_limit: Some(base_limit),
-            })?
-            .output)
-        }
-=======
-                    // Since we're dealing with negatives, we check if the uncapped funding is
-                    // *smaller* (greater in absolute terms) than the capped one
-                    if capped_funding > uncapped_funding {
-                        // Total funding paid to one side is the sum of the funding paid by the
-                        // opposite side plus the complement from the Fee Pool
-                        let excess;
-                        if net_base_asset_amount.is_positive() {
-                            let counterparty_funding = usable_fees
-                                .try_sub(&funding_rate.try_mul(&market.base_asset_amount_short)?)?;
-                            (funding_rate_long, excess) =
-                                counterparty_funding.try_div_rem(&market.base_asset_amount_long)?;
-                        } else {
-                            let counterparty_funding = funding_rate
-                                .try_mul(&market.base_asset_amount_long)?
-                                .try_sub(&usable_fees)?;
-                            (funding_rate_short, excess) = counterparty_funding
-                                .try_div_rem(&market.base_asset_amount_short)?;
-                        }
-                        capped_funding.try_sub_mut(&excess)?;
-                    }
->>>>>>> 014fc77f
-
-                    T::Assets::transfer(
-                        collateral_asset_id,
-                        &fee_pool_account,
-                        &collateral_account,
-                        capped_funding.into_balance()?,
-                        false,
-                    )?;
-                };
-            }
-
-            // Update market state
-            market
-                .cum_funding_rate_long
-                .try_add_mut(&funding_rate_long)?;
-            market
-                .cum_funding_rate_short
-                .try_add_mut(&funding_rate_short)?;
-            market.funding_rate_ts = now;
-
-            Self::deposit_event(Event::FundingUpdated {
-                market: market_id.clone(),
-                time: now,
-            });
-            Ok(())
-        }
-
         pub(crate) fn funding_rate(market: &Market<T>) -> Result<T::Decimal, DispatchError> {
             let vamm_twap: T::Decimal = T::Vamm::get_twap(market.vamm_id, AssetType::Base)
                 .and_then(|p| p.into_signed().map_err(|e| e.into()))?;
-
-<<<<<<< HEAD
-        fn decimal_from_swapped(
-            swapped: T::Balance,
-            direction: Direction,
-        ) -> Result<T::Decimal, DispatchError> {
-            let abs: T::Decimal = swapped.try_into_decimal()?;
-            Ok(match direction {
-                Long => abs,
-                Short => abs.neg(),
-            })
-        }
-=======
             let mut price_spread = vamm_twap.try_sub(&market.last_oracle_twap)?;
->>>>>>> 014fc77f
-
             if let Some(max_divergence) = Self::max_twap_divergence() {
                 let max_price_spread = max_divergence.try_mul(&market.last_oracle_twap)?;
                 price_spread = price_spread.try_clamp(max_price_spread.neg(), max_price_spread)?;
             }
-
-<<<<<<< HEAD
-        fn base_asset_value(
-            market: &Market<T>,
-            position: &Position<T>,
-            position_direction: Direction,
-        ) -> Result<T::Decimal, DispatchError> {
-            let sim_swapped = T::Vamm::swap_simulation(&SwapConfigOf::<T> {
-                vamm_id: market.vamm_id,
-                asset: AssetType::Base,
-                input_amount: position.base_asset_amount.try_into_balance()?,
-                direction: position_direction.into(),
-                output_amount_limit: None,
-            })?;
-=======
             let period_adjustment =
                 T::Decimal::checked_from_rational(market.funding_frequency, market.funding_period)
                     .ok_or(ArithmeticError::Underflow)?;
->>>>>>> 014fc77f
-
             Ok(price_spread.try_mul(&period_adjustment)?)
         }
 
@@ -2371,18 +1971,6 @@
             }
         }
 
-<<<<<<< HEAD
-        fn updated_balance(
-            balance: &T::Balance,
-            delta: &T::Decimal,
-        ) -> Result<T::Balance, DispatchError> {
-            let abs_delta = delta.try_into_balance()?;
-
-            Ok(match delta.is_positive() {
-                true => balance.try_add(&abs_delta)?,
-                false => balance.saturating_sub(abs_delta),
-            })
-=======
         fn settle_funding(
             position: &mut Position<T>,
             market: &Market<T>,
@@ -2394,7 +1982,6 @@
                 position.last_cum_funding = market.cum_funding_rate(direction);
             }
             Ok(())
->>>>>>> 014fc77f
         }
     }
 
